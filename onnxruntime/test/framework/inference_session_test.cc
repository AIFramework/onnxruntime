// Copyright (c) Microsoft Corporation. All rights reserved.
// Licensed under the MIT License.

#include "core/session/inference_session.h"

#include <algorithm>
#include <cfloat>
#include <functional>
#include <iterator>
#include <thread>
#include <fstream>

#include <google/protobuf/io/zero_copy_stream_impl.h>
#include "core/common/logging/logging.h"
#include "core/common/profiler.h"
#include "core/framework/compute_capability.h"
#include "core/framework/data_transfer_manager.h"
#include "core/framework/execution_provider.h"
#include "core/framework/kernel_registry.h"
#include "core/framework/op_kernel.h"
#include "core/framework/session_state.h"
#include "core/framework/tensorprotoutils.h"
#include "core/graph/graph_viewer.h"
#include "core/graph/model.h"
#include "core/graph/op.h"
#include "core/platform/env.h"
#include "core/providers/cpu/cpu_execution_provider.h"
#include "core/providers/cpu/math/element_wise_ops.h"
#ifdef USE_CUDA
#include "core/providers/cuda/gpu_data_transfer.h"
#endif
#include "core/session/IOBinding.h"
#include "dummy_provider.h"
#include "test_utils.h"
#include "test/capturing_sink.h"
#include "test/test_environment.h"
#include "test/providers/provider_test_utils.h"
#include "test/optimizer/dummy_graph_transformer.h"
#include "core/optimizer/rule_based_graph_transformer.h"

#include "gtest/gtest.h"

using namespace std;
using namespace ONNX_NAMESPACE;
using namespace onnxruntime::logging;

namespace onnxruntime {
class FuseAdd : public OpKernel {
 public:
  FuseAdd(const OpKernelInfo& info) : OpKernel(info) {}

  Status Compute(OpKernelContext* context) const override {
    auto X = context->Input<Tensor>(0);
    auto Y = context->Input<Tensor>(1);
    auto Z = context->Input<Tensor>(2);
    auto& shape = X->Shape();
    auto M = context->Output(0, shape)->template MutableData<float>();
    for (int i = 0; i < shape.Size(); ++i) {
      *(M + i) = *(X->template Data<float>() + i) + *(Y->template Data<float>() + i) + *(Z->template Data<float>() + i);
    }
    return Status::OK();
  }
};
std::string kFuseTest = "FuseTest";
std::string kFuseExecutionProvider = "FuseExecutionProvider";
class ONNX_OPERATOR_KERNEL_CLASS_NAME(kFuseExecutionProvider, kFuseTest, 1, FuseAdd);
ONNX_OPERATOR_KERNEL_EX(FuseAdd,
                        kFuseTest,
                        1,
                        kFuseExecutionProvider,
                        KernelDefBuilder().TypeConstraint("T", DataTypeImpl::GetTensorType<float>()),
                        FuseAdd);

void RegisterOperatorKernels(KernelRegistry& kernel_registry) {
  kernel_registry.Register(BuildKernelCreateInfo<ONNX_OPERATOR_KERNEL_CLASS_NAME(kFuseExecutionProvider, kFuseTest, 1, FuseAdd)>());
}

std::shared_ptr<KernelRegistry> GetFusedKernelRegistry() {
  std::shared_ptr<KernelRegistry> kernel_registry = std::make_shared<KernelRegistry>();
  RegisterOperatorKernels(*kernel_registry);
  return kernel_registry;
}

class FuseExecutionProvider : public IExecutionProvider {
 public:
  explicit FuseExecutionProvider() : IExecutionProvider{kFuseExecutionProvider} {
    DeviceAllocatorRegistrationInfo device_info({OrtMemTypeDefault,
                                                 [](int) { return onnxruntime::make_unique<CPUAllocator>(); },
                                                 std::numeric_limits<size_t>::max()});
    InsertAllocator(std::shared_ptr<IArenaAllocator>(
        onnxruntime::make_unique<DummyArena>(device_info.factory(0))));
  }

  std::vector<std::unique_ptr<ComputeCapability>>
  GetCapability(const onnxruntime::GraphViewer& graph,
                const std::vector<const KernelRegistry*>& /*kernel_registries*/) const override {
    // Fuse two add into one.
    std::vector<std::unique_ptr<ComputeCapability>> result;
    std::unique_ptr<IndexedSubGraph> sub_graph = onnxruntime::make_unique<IndexedSubGraph>();
    for (auto& node : graph.Nodes()) {
      sub_graph->nodes.push_back(node.Index());
    }
    auto meta_def = onnxruntime::make_unique<IndexedSubGraph::MetaDef>();
    meta_def->name = "FuseAdd";
    meta_def->domain = "FuseTest";
    meta_def->inputs = {"X", "Y", "Z"};
    meta_def->outputs = {"M"};
    meta_def->since_version = 1;
    meta_def->status = ONNX_NAMESPACE::EXPERIMENTAL;
    sub_graph->SetMetaDef(meta_def);
    result.push_back(onnxruntime::make_unique<ComputeCapability>(std::move(sub_graph)));
    return result;
  }

  std::shared_ptr<KernelRegistry> GetKernelRegistry() const override {
    static std::shared_ptr<KernelRegistry> kernel_registry = GetFusedKernelRegistry();
    return kernel_registry;
  }
};

// InferenceSession wrapper to expose loaded graph.
class InferenceSessionGetGraphWrapper : public InferenceSession {
 public:
  explicit InferenceSessionGetGraphWrapper(const SessionOptions& session_options,
                                           logging::LoggingManager* logging_manager) : InferenceSession(session_options, logging_manager) {
  }

  const Graph& GetGraph() {
    return model_->MainGraph();
  }
};

namespace test {
static void VerifyOutputs(const std::vector<OrtValue>& fetches, const std::vector<int64_t>& expected_dims,
                          const std::vector<float>& expected_values);
static const std::string MODEL_URI = "testdata/mul_1.onnx";
static const std::string MODEL_URI_NO_OPSET = "testdata/mul_1.noopset.onnx";
//static const std::string MODEL_URI = "./testdata/squeezenet/model.onnx"; // TODO enable this after we've weights?

static void CreateMatMulModel(std::unique_ptr<onnxruntime::Model>& p_model, ProviderType provider_type) {
  std::unordered_map<std::string, int> domain_to_version;
  domain_to_version[onnxruntime::kOnnxDomain] = 7;
  // Generate the input & output def lists
  p_model = onnxruntime::make_unique<onnxruntime::Model>("test", true, ModelMetaData(), IOnnxRuntimeOpSchemaRegistryList(),
                                                 domain_to_version);
  onnxruntime::Graph& graph = p_model->MainGraph();

  TypeProto tensor_float;
  tensor_float.mutable_tensor_type()->set_elem_type(TensorProto_DataType_FLOAT);

  std::vector<onnxruntime::NodeArg*> input_defs;
  auto& input_arg_a = graph.GetOrCreateNodeArg("A", &tensor_float);
  input_defs.push_back(&input_arg_a);

  auto& input_arg_b = graph.GetOrCreateNodeArg("B", &tensor_float);
  input_defs.push_back(&input_arg_b);

  std::vector<onnxruntime::NodeArg*> output_defs;
  auto& output_arg = graph.GetOrCreateNodeArg("Y", &tensor_float);
  output_defs.push_back(&output_arg);

  // Create a simple model
  auto& node = graph.AddNode("node1", "MatMul", "MatMul", input_defs, output_defs, nullptr, onnxruntime::kOnnxDomain);
  if (provider_type == kCpuExecutionProvider) {
    node.SetExecutionProviderType(provider_type);
  } else {
#ifdef USE_CUDA
    node.SetExecutionProviderType(provider_type);
#endif
  }
  Status status = graph.Resolve();
  ASSERT_TRUE(status.IsOK()) << status.ErrorMessage();
}

void VerifyOutputs(const std::vector<OrtValue>& fetches, const std::vector<int64_t>& expected_dims,
                   const std::vector<float>& expected_values) {
  ASSERT_EQ(1, fetches.size());
  auto& rtensor = fetches.front().Get<Tensor>();
  TensorShape expected_shape(expected_dims);
  ASSERT_EQ(expected_shape, rtensor.Shape());
  const std::vector<float> found(rtensor.template Data<float>(),
                                 rtensor.template Data<float>() + expected_values.size());
  ASSERT_EQ(expected_values, found);
}

void RunModel(InferenceSession& session_object,
              const RunOptions& run_options,
              bool is_preallocate_output_vec = false) {
  // prepare inputs
  std::vector<int64_t> dims_mul_x = {3, 2};
  std::vector<float> values_mul_x = {1.0f, 2.0f, 3.0f, 4.0f, 5.0f, 6.0f};
  OrtValue ml_value;
  CreateMLValue<float>(TestCPUExecutionProvider()->GetAllocator(0, OrtMemTypeDefault), dims_mul_x, values_mul_x,
                       &ml_value);
  NameMLValMap feeds;
  feeds.insert(std::make_pair("X", ml_value));

  // prepare outputs
  std::vector<std::string> output_names;
  output_names.push_back("Y");
  std::vector<OrtValue> fetches;

  if (is_preallocate_output_vec) {
    fetches.resize(output_names.size());
    for (auto& elem : fetches) {
      CreateMLValue<float>(TestCPUExecutionProvider()->GetAllocator(0, OrtMemTypeDefault), dims_mul_x, values_mul_x,
                           &elem);
    }
  }

  // prepare expected inputs and outputs
  std::vector<int64_t> expected_dims_mul_y = {3, 2};
  std::vector<float> expected_values_mul_y = {1.0f, 4.0f, 9.0f, 16.0f, 25.0f, 36.0f};

  // Now run
  common::Status st = session_object.Run(run_options, feeds, output_names, &fetches);
  if (!st.IsOK()) {
    std::cout << "Run returned status: " << st.ErrorMessage() << std::endl;
  }
  ASSERT_TRUE(st.IsOK());
  VerifyOutputs(fetches, expected_dims_mul_y, expected_values_mul_y);
}

void RunModelWithBindingMatMul(InferenceSession& session_object,
                               const RunOptions& run_options,
                               ProviderType bind_provider_type,
                               bool is_preallocate_output_vec,
                               ProviderType allocation_provider) {
  unique_ptr<IOBinding> io_binding;
  Status st = session_object.NewIOBinding(&io_binding);
  ASSERT_TRUE(st.IsOK());
  auto input_allocator = io_binding->GetCPUAllocator(0, bind_provider_type);

  // bind a value to A with input that will produce invalid output in order to test replacement of a feed
  std::vector<float> values_mul_x_tmp = {12.f, 11.f, 10.f, 9.f, 8.f, 7.f, 6.f, 5.f, 4.f, 3.f, 2.f, 1.f};
  std::vector<int64_t> dims_mul_x_A_tmp = {3, 4};
  OrtValue input_tmp;
  CreateMLValue<float>(input_allocator, dims_mul_x_A_tmp, values_mul_x_tmp, &input_tmp);
  io_binding->BindInput("A", input_tmp);
  const void* tmp_A = io_binding->GetInputs()[0].Get<Tensor>().DataRaw();  // location of data post binding

  // prepare inputs
  std::vector<float> values_mul_x = {0.0f, 1.0f, 2.0f, 3.0f, 4.0f, 5.0f, 6.0f, 7.0f, 8.0f, 9.0f, 10.0f, 11.0f};

  /*
      0 1 2 3     0 1 2
      4 5 6 7     3 4 5
      8 9 10 11   6 7 8
      9 10 11
      */
  // bind one input to cpu allocator from bind_provider_type, and another on user provided CPU memory
  // so both code pathes are covered
  OrtValue input_ml_value_A;
  std::vector<int64_t> dims_mul_x_A = {3, 4};
  CreateMLValue<float>(input_allocator, dims_mul_x_A, values_mul_x, &input_ml_value_A);

  OrtValue input_ml_value_B;
  std::vector<int64_t> dims_mul_x_B = {4, 3};
  CreateMLValue<float>(TestCPUExecutionProvider()->GetAllocator(0, OrtMemTypeDefault), dims_mul_x_B, values_mul_x,
                       &input_ml_value_B);

  io_binding->BindInput("A", input_ml_value_A);
  io_binding->BindInput("B", input_ml_value_B);

  // check location of 'A' post-binding has changed to validate that the previous value was replaced
  ASSERT_TRUE(io_binding->GetInputs()[0].Get<Tensor>().DataRaw() != tmp_A);

  // prepare outputs
  std::vector<int64_t> expected_output_dims = {3, 3};
  OrtValue output_ml_value;
  if (is_preallocate_output_vec) {
    if (allocation_provider == kCpuExecutionProvider) {
      AllocateMLValue<float>(TestCPUExecutionProvider()->GetAllocator(0, OrtMemTypeDefault), expected_output_dims,
                             &output_ml_value);
    } else if (allocation_provider == kCudaExecutionProvider) {
#ifdef USE_CUDA
      AllocateMLValue<float>(TestCudaExecutionProvider()->GetAllocator(0, OrtMemTypeDefault), expected_output_dims,
                             &output_ml_value);
#endif
    } else {
      ORT_THROW("Unsupported provider");
    }
  }

  io_binding->BindOutput("Y", output_ml_value);
  ASSERT_TRUE(io_binding->SynchronizeInputs().IsOK());

  // prepare expected inputs and outputs
  std::vector<float> expected_values_mul_y = {42, 48, 54, 114, 136, 158, 186, 224, 262};

  // Now run
  st = session_object.Run(run_options, *io_binding.get());

  std::cout << "Run returned status: " << st.ErrorMessage() << std::endl;
  ASSERT_TRUE(st.IsOK());

  if (is_preallocate_output_vec &&
      allocation_provider == kCudaExecutionProvider) {
#ifdef USE_CUDA
    // in this case we need to copy the tensor from cuda to cpu
    vector<OrtValue>& outputs = io_binding->GetOutputs();
    ASSERT_EQ(1, outputs.size());
    auto& rtensor = outputs.front().Get<Tensor>();
    auto element_type = rtensor.DataType();
    auto& shape = rtensor.Shape();
    auto cpu_allocator = TestCPUExecutionProvider()->GetAllocator(0, OrtMemTypeDefault);
    std::unique_ptr<Tensor> cpu_tensor = onnxruntime::make_unique<Tensor>(element_type,
                                                                  shape,
                                                                  cpu_allocator);
    st = GPUDataTransfer().CopyTensor(rtensor, *cpu_tensor.get(), 0);
    ASSERT_TRUE(st.IsOK());
    OrtValue ml_value;
    ml_value.Init(cpu_tensor.release(),
                  DataTypeImpl::GetType<Tensor>(),
                  DataTypeImpl::GetType<Tensor>()->GetDeleteFunc());
    VerifyOutputs({ml_value}, expected_output_dims, expected_values_mul_y);
#endif
  } else {
    if (allocation_provider == kCudaExecutionProvider) {
#ifdef USE_CUDA
      TestCudaExecutionProvider()->Sync();
#endif
    }
    VerifyOutputs(io_binding->GetOutputs(), expected_output_dims, expected_values_mul_y);
  }
}

TEST(InferenceSessionTests, NoTimeout) {
  SessionOptions so;

  so.session_logid = "InferenceSessionTests.NoTimeout";

  InferenceSession session_object{so, &DefaultLoggingManager()};
  Status st;
  ASSERT_TRUE((st = session_object.Load(MODEL_URI)).IsOK()) << st.ErrorMessage();
  ASSERT_TRUE((st = session_object.Initialize()).IsOK()) << st.ErrorMessage();

  RunOptions run_options;
  run_options.run_tag = "one session/one tag";
  RunModel(session_object, run_options);
}

TEST(InferenceSessionTests, DisableCPUArena) {
  SessionOptions so;

  so.session_logid = "InferenceSessionTests.DisableCPUArena";
  so.enable_cpu_mem_arena = false;

  InferenceSession session_object{so, &DefaultLoggingManager()};
  ASSERT_TRUE(session_object.Load(MODEL_URI).IsOK());
  ASSERT_TRUE(session_object.Initialize().IsOK());

  RunOptions run_options;
  run_options.run_tag = "one session/one tag";
  RunModel(session_object, run_options);
}

TEST(InferenceSessionTests, TestModelSerialization) {
  // Load model with level 0 transform level
  // and assert that the model has Identity nodes.
  SessionOptions so;
  const string test_model = "testdata/transform/abs-id-max.onnx";
  so.session_logid = "InferenceSessionTests.TestModelSerialization";
  so.graph_optimization_level = TransformerLevel::Default;
  InferenceSessionGetGraphWrapper session_object_noopt{so, &DefaultLoggingManager()};
  ASSERT_TRUE(session_object_noopt.Load(test_model).IsOK());
  ASSERT_TRUE(session_object_noopt.Initialize().IsOK());

  // Assert that model has Identity Nodes.
  const auto& graph_noopt = session_object_noopt.GetGraph();
  std::map<std::string, int> op_to_count_noopt = CountOpsInGraph(graph_noopt);
  ASSERT_TRUE(op_to_count_noopt["Identity"] > 0);

  // Load model with level 1 transform level.
  so.graph_optimization_level = TransformerLevel::Level1;
  so.optimized_model_filepath = ToWideString(test_model + "-TransformLevel-" + std::to_string(static_cast<uint32_t>(so.graph_optimization_level)));
  InferenceSessionGetGraphWrapper session_object{so, &DefaultLoggingManager()};
  ASSERT_TRUE(session_object.Load(test_model).IsOK());
  ASSERT_TRUE(session_object.Initialize().IsOK());

  // Assert that model has been transformed and identity Node is removed.
  const auto& graph = session_object.GetGraph();
  std::map<std::string, int> op_to_count = CountOpsInGraph(graph);
  ASSERT_TRUE(op_to_count["Identity"] == 0);

  // Serialize model to the same file path again to make sure that rewrite doesn't fail.
  InferenceSession overwrite_session_object{so, &DefaultLoggingManager()};
  ASSERT_TRUE(overwrite_session_object.Load(test_model).IsOK());
  ASSERT_TRUE(overwrite_session_object.Initialize().IsOK());

  // Load serialized model with no transform level and serialize model.
  SessionOptions so_opt;
  so_opt.session_logid = "InferenceSessionTests.TestModelSerialization";
  so_opt.graph_optimization_level = TransformerLevel::Default;
  so_opt.optimized_model_filepath = ToWideString(so.optimized_model_filepath) + ToWideString("-TransformLevel-" + std::to_string(static_cast<uint32_t>(so_opt.graph_optimization_level)));
  InferenceSession session_object_opt{so_opt, &DefaultLoggingManager()};
  ASSERT_TRUE(session_object_opt.Load(so.optimized_model_filepath).IsOK());
  ASSERT_TRUE(session_object_opt.Initialize().IsOK());

  // Assert that re-feed of optimized model with default transform level results
  // in same runtime model as abs-id-max.onnx with TransformLevel-1.
  std::ifstream model_fs_session1(so.optimized_model_filepath, ios::in | ios::binary);
  ASSERT_TRUE(model_fs_session1.good());
  std::ifstream model_fs_session2(so_opt.optimized_model_filepath, ios::in | ios::binary);
  ASSERT_TRUE(model_fs_session2.good());
  ASSERT_TRUE(model_fs_session1.tellg() == model_fs_session2.tellg());
  model_fs_session1.seekg(0, std::ifstream::beg);
  model_fs_session2.seekg(0, std::ifstream::beg);
  ASSERT_TRUE(std::equal(std::istreambuf_iterator<char>(model_fs_session1.rdbuf()),
                         std::istreambuf_iterator<char>(),
                         std::istreambuf_iterator<char>(model_fs_session2.rdbuf())));

  // Assert that empty optimized model file-path doesn't fail loading.
  so_opt.optimized_model_filepath = ToWideString("");
  InferenceSession session_object_emptyValidation{so_opt, &DefaultLoggingManager()};
  ASSERT_TRUE(session_object_emptyValidation.Load(test_model).IsOK());
  ASSERT_TRUE(session_object_emptyValidation.Initialize().IsOK());

  // Assert that level 3 optimization doesn't result in serialized model.
  so_opt.optimized_model_filepath = ToWideString("ShouldNotSerialize");
  so_opt.graph_optimization_level = TransformerLevel::Level3;
  InferenceSession session_object_Level3Test{so_opt, &DefaultLoggingManager()};
  ASSERT_TRUE(session_object_Level3Test.Load(test_model).IsOK());
  ASSERT_TRUE(session_object_Level3Test.Initialize().IsOK());
  std::ifstream model_fs_Level3(so_opt.optimized_model_filepath, ios::in | ios::binary);
  ASSERT_TRUE(model_fs_Level3.fail());
}

#ifdef ORT_RUN_EXTERNAL_ONNX_TESTS
static bool Compare(const InputDefList& f_arg, const InputDefList& s_arg) {
  if (f_arg.size() != s_arg.size()) {
    cout << "Sizes differ: f_arg size: " << f_arg.size() << " s_arg size: " << s_arg.size() << endl;
    return false;
  }

  for (size_t i = 0; i < f_arg.size(); ++i) {
    const onnxruntime::NodeArg* x = f_arg[i];
    const onnxruntime::NodeArg* y = s_arg[i];
    if ((x->Shape() == nullptr) ^ (y->Shape() == nullptr)) {
      return false;
    }
    if (!x->Shape()) {
      continue;
    }
    auto x_shape = utils::GetTensorShapeFromTensorShapeProto(*x->Shape());
    auto y_shape = utils::GetTensorShapeFromTensorShapeProto(*y->Shape());
    if (x->Name() == y->Name() && x_shape == y_shape && *x->Type() == *y->Type()) {
      continue;
    }
    return false;
  }

  return true;
}

TEST(InferenceSessionTests, ModelMetadata) {
  SessionOptions so;

  so.session_logid = "InferenceSessionTests.ModelMetadata";
  InferenceSession session_object{so, &DefaultLoggingManager()};
  string model_uri = "../models/opset8/test_squeezenet/model.onnx";
  ASSERT_TRUE(session_object.Load(model_uri).IsOK());

  std::shared_ptr<onnxruntime::Model> p_model;
  Status st = onnxruntime::Model::Load(model_uri, p_model);
  ASSERT_TRUE(st.IsOK());
  const onnxruntime::Graph& graph = p_model->MainGraph();

  // 1. first test the model meta
  {
    auto retval = session_object.GetModelMetadata();
    ASSERT_TRUE(retval.first.IsOK());
    const ModelMetadata* m = retval.second;
    ASSERT_TRUE(m->custom_metadata_map == p_model->MetaData() &&
                m->description == p_model->DocString() &&
                m->domain == p_model->Domain() &&
                m->graph_name == graph.Name() &&
                m->producer_name == p_model->ProducerName() &&
                m->version == p_model->ModelVersion());
  }

  {
    // 2. test inputs
    auto& inputs = graph.GetInputs();
    auto weights = graph.GetAllInitializedTensors();

    // skip the weights
    InputDefList inputs_no_weights;
    for (auto& elem : inputs) {
      if (weights.find(elem->Name()) != weights.end()) {
        continue;
      } else {
        inputs_no_weights.push_back(elem);
      }
    }

    auto retval = session_object.GetModelInputs();
    cout << "weights size: " << weights.size()
         << " inputs.size(): " << inputs.size()
         << " from session: " << retval.second->size() << endl;
    ASSERT_TRUE(retval.first.IsOK());
    ASSERT_TRUE(Compare(inputs_no_weights, *retval.second));
  }

  // 3. test outputs
  {
    auto retval = session_object.GetModelOutputs();
    ASSERT_TRUE(retval.first.IsOK());

    auto& outputs = graph.GetOutputs();
    retval = session_object.GetModelOutputs();
    ASSERT_TRUE(retval.first.IsOK());
    ASSERT_TRUE(Compare(outputs, *retval.second));
  }
}
#endif
TEST(InferenceSessionTests, CheckRunLogger) {
  SessionOptions so;

  so.session_logid = "CheckRunLogger";

  // create CapturingSink. LoggingManager will own it, but as long as the logging_manager
  // is around our pointer stays valid.
  auto capturing_sink = new CapturingSink();

<<<<<<< HEAD
  auto logging_manager = std::make_unique<logging::LoggingManager>(
      std::unique_ptr<ISink>(capturing_sink), logging::Severity::kVERBOSE, false);
=======
  auto logging_manager = onnxruntime::make_unique<logging::LoggingManager>(
      std::unique_ptr<ISink>(capturing_sink), logging::Severity::kVERBOSE, false,
      LoggingManager::InstanceType::Temporal);
>>>>>>> 4bb6385d

  InferenceSession session_object{so, logging_manager.get()};
  ASSERT_TRUE(session_object.Load(MODEL_URI).IsOK());
  ASSERT_TRUE(session_object.Initialize().IsOK());

  RunOptions run_options;
  run_options.run_tag = "RunTag";
  run_options.run_log_severity_level = static_cast<int>(Severity::kVERBOSE);
  RunModel(session_object, run_options);

#ifndef NDEBUG
  // check for some VLOG output to make sure tag was correct. VLOG is not enabled in release build
  auto& msgs = capturing_sink->Messages();
  std::copy(msgs.begin(), msgs.end(), std::ostream_iterator<std::string>(std::cout, "\n"));
  bool have_log_entry_with_run_tag =
      (std::find_if(msgs.begin(), msgs.end(),
                    [&run_options](std::string msg) {
                      return msg.find(run_options.run_tag) != string::npos;
                    }) != msgs.end());

  ASSERT_TRUE(have_log_entry_with_run_tag);
#endif
}

TEST(InferenceSessionTests, CheckRunProfilerWithSessionOptions) {
  SessionOptions so;

  so.session_logid = "CheckRunProfiler";
  so.enable_profiling = true;
  so.profile_file_prefix = ORT_TSTR("onnxprofile_profile_test");

  InferenceSession session_object(so);
  ASSERT_TRUE(session_object.Load(MODEL_URI).IsOK());
  ASSERT_TRUE(session_object.Initialize().IsOK());

  RunOptions run_options;
  run_options.run_tag = "RunTag";

  RunModel(session_object, run_options);
  std::string profile_file = session_object.EndProfiling();

  std::ifstream profile(profile_file);
  ASSERT_TRUE(profile);
  std::string line;

  std::vector<std::string> tags = {"pid", "dur", "ts", "ph", "X", "name", "args"};
  int count = 0;
  while (std::getline(profile, line)) {
    if (count == 0) {
      ASSERT_TRUE(line.find("[") != string::npos);
    } else if (count <= 7) {
      for (auto& s : tags) {
        ASSERT_TRUE(line.find(s) != string::npos);
      }
    } else {
      ASSERT_TRUE(line.find("]") != string::npos);
    }

    if (count == 1) {
      ASSERT_TRUE(line.find("model_loading_uri") != string::npos);
    }
    count++;
  }
}

TEST(InferenceSessionTests, CheckRunProfilerWithStartProfile) {
  SessionOptions so;

  so.session_logid = "CheckRunProfiler";

  InferenceSession session_object(so);
  ASSERT_TRUE(session_object.Load(MODEL_URI).IsOK());
  ASSERT_TRUE(session_object.Initialize().IsOK());

  RunOptions run_options;
  run_options.run_tag = "RunTag";

  session_object.StartProfiling("onnxruntime_profile_custom");
  RunModel(session_object, run_options);
  std::string profile_file = session_object.EndProfiling();

  std::ifstream profile(profile_file);
  std::string line;

  std::vector<std::string> tags = {"pid", "dur", "ts", "ph", "X", "name", "args"};
  int count = 0;
  while (std::getline(profile, line)) {
    if (count == 0) {
      ASSERT_TRUE(line.find("[") != string::npos);
    } else if (count <= 5) {
      for (auto& s : tags) {
        ASSERT_TRUE(line.find(s) != string::npos);
      }
    } else {
      ASSERT_TRUE(line.find("]") != string::npos);
    }

    if (count == 1) {
      ASSERT_TRUE(line.find("mul_1_fence_before") != string::npos);
    }
    count++;
  }
}

TEST(InferenceSessionTests, MultipleSessionsNoTimeout) {
  SessionOptions session_options;

  session_options.session_logid = "InferenceSessionTests.MultipleSessionsNoTimeout";
  InferenceSession session_object{session_options, &DefaultLoggingManager()};
  ASSERT_TRUE(session_object.Load(MODEL_URI).IsOK());
  ASSERT_TRUE(session_object.Initialize().IsOK());

  std::thread thread1{[&session_object]() {
    RunOptions run_options;
    run_options.run_tag = "one session/thread 1";
    RunModel(session_object, run_options);
  }};

  std::thread thread2{[&session_object]() {
    RunOptions run_options;
    run_options.run_tag = "one session/thread 2";
    RunModel(session_object, run_options);
  }};

  thread1.join();
  thread2.join();
}

TEST(InferenceSessionTests, PreAllocateOutputVector) {
  SessionOptions so;

  so.session_logid = "InferenceSessionTests.PreAllocateOutputVector";

  InferenceSession session_object{so, &DefaultLoggingManager()};
  ASSERT_TRUE(session_object.Load(MODEL_URI).IsOK());
  ASSERT_TRUE(session_object.Initialize().IsOK());

  RunOptions run_options;
  run_options.run_tag = "InferenceSessionTests.PreAllocateOutputVector";
  bool is_preallocate_output_vec = true;
  RunModel(session_object, run_options, is_preallocate_output_vec);
}

TEST(InferenceSessionTests, ConfigureVerbosityLevel) {
  SessionOptions so;

  so.session_logid = "ConfigureVerbosityLevel";
  so.session_log_severity_level = static_cast<int>(Severity::kVERBOSE);
  so.session_log_verbosity_level = 1;

  // create CapturingSink. LoggingManager will own it, but as long as the logging_manager
  // is around our pointer stays valid.
  auto capturing_sink = new CapturingSink();

  auto logging_manager = onnxruntime::make_unique<logging::LoggingManager>(
      std::unique_ptr<ISink>(capturing_sink),
      logging::Severity::kVERBOSE,
      false);

  InferenceSession session_object{so, logging_manager.get()};
  ASSERT_TRUE(session_object.Load(MODEL_URI).IsOK());
  ASSERT_TRUE(session_object.Initialize().IsOK());

  RunOptions run_options;
  run_options.run_tag = "ConfigureVerbosityLevel";
  run_options.run_log_severity_level = static_cast<int>(Severity::kVERBOSE);
  run_options.run_log_verbosity_level = 1;
  RunModel(session_object, run_options);

#ifndef NDEBUG
  // check for some VLOG output to make sure tag was correct. VLOG is not enabled in release build
  auto& msgs = capturing_sink->Messages();
  std::copy(msgs.begin(), msgs.end(), std::ostream_iterator<std::string>(std::cout, "\n"));
  bool have_log_entry_with_vlog_session_msg =
      (std::find_if(msgs.begin(), msgs.end(),
                    [&](std::string msg) { return msg.find("Added input argument with name") != string::npos; }) !=
       msgs.end());

  ASSERT_TRUE(have_log_entry_with_vlog_session_msg);

  bool have_log_entry_with_vlog_run_msg =
      (std::find_if(msgs.begin(), msgs.end(),
                    [&](std::string msg) { return msg.find("Size of execution plan vector") != string::npos; }) !=
       msgs.end());

  ASSERT_TRUE(have_log_entry_with_vlog_run_msg);
#endif
}

TEST(InferenceSessionTests, TestWithIstream) {
  SessionOptions so;

  so.session_logid = "InferenceSessionTests.TestWithIstream";

  InferenceSession session_object{so};

  std::ifstream model_file_stream(MODEL_URI, ios::in | ios::binary);
  ASSERT_TRUE(model_file_stream.good());
  ASSERT_TRUE(session_object.Load(model_file_stream).IsOK());
  ASSERT_TRUE(session_object.Initialize().IsOK());

  RunOptions run_options;
  run_options.run_tag = "InferenceSessionTests.TestWithIstream";
  RunModel(session_object, run_options);
}

TEST(InferenceSessionTests, TestRegisterExecutionProvider) {
  SessionOptions so;

  so.session_logid = "InferenceSessionTests.TestWithIstream";

  InferenceSession session_object{so};
  CPUExecutionProviderInfo epi;
  ASSERT_TRUE(session_object.RegisterExecutionProvider(onnxruntime::make_unique<CPUExecutionProvider>(epi)).IsOK());

  std::ifstream model_file_stream(MODEL_URI, ios::in | ios::binary);
  ASSERT_TRUE(model_file_stream.good());
  ASSERT_TRUE(session_object.Load(model_file_stream).IsOK());
  ASSERT_TRUE(session_object.Initialize().IsOK());

  RunOptions run_options;
  run_options.run_tag = "InferenceSessionTests.TestWithIstream";
  RunModel(session_object, run_options);
}

static void TestBindHelper(const std::string& log_str,
                           ProviderType bind_provider_type,
                           ProviderType run_provider_type,
                           bool preallocate_output,
                           ProviderType allocation_provider = kCpuExecutionProvider) {
  SessionOptions so;

  so.session_logid = "InferenceSessionTests." + log_str;
  so.session_log_verbosity_level = 1;  // change to 1 for detailed logging

  InferenceSession session_object{so, &DefaultLoggingManager()};

  if (bind_provider_type == kCudaExecutionProvider || run_provider_type == kCudaExecutionProvider) {
#ifdef USE_CUDA
    CUDAExecutionProviderInfo epi;
    epi.device_id = 0;
    EXPECT_TRUE(session_object.RegisterExecutionProvider(onnxruntime::make_unique<CUDAExecutionProvider>(epi)).IsOK());
#endif
  }

  std::unique_ptr<Model> p_model;
  CreateMatMulModel(p_model, run_provider_type);

  std::string s1;
  p_model->ToProto().SerializeToString(&s1);
  std::stringstream sstr(s1);
  ASSERT_TRUE(session_object.Load(sstr).IsOK());
  ASSERT_TRUE(session_object.Initialize().IsOK());

  RunOptions run_options;
  run_options.run_log_verbosity_level = so.session_log_verbosity_level;
  run_options.run_tag = so.session_logid;
  RunModelWithBindingMatMul(session_object,
                            run_options,
                            bind_provider_type,
                            preallocate_output,
                            allocation_provider);
}

TEST(InferenceSessionTests, TestBindCpu) {
  TestBindHelper("TestBindCpu",
                 kCpuExecutionProvider,
                 kCpuExecutionProvider,
                 false /* don't preallocate output */);
}

TEST(InferenceSessionTests, TestIOBindingReuse) {
  SessionOptions so;
  InferenceSession session_object(so);
  std::unique_ptr<Model> p_model;
  CreateMatMulModel(p_model, kCpuExecutionProvider);

  std::string s1;
  p_model->ToProto().SerializeToString(&s1);
  std::stringstream sstr(s1);
  ASSERT_TRUE(session_object.Load(sstr).IsOK());
  ASSERT_TRUE(session_object.Initialize().IsOK());
  unique_ptr<IOBinding> io_binding;
  Status st = session_object.NewIOBinding(&io_binding);
  ASSERT_TRUE(st.IsOK());

  OrtValue ml_value1;
  vector<float> v1{2.f};
  CreateMLValue<float>(TestCPUExecutionProvider()->GetAllocator(0, OrtMemTypeDefault), {1}, v1, &ml_value1);
  io_binding->BindOutput("foo", ml_value1);
  ASSERT_TRUE(io_binding->GetOutputs().size() == 1);
  auto span = io_binding->GetOutputs()[0].Get<Tensor>().DataAsSpan<float>();
  ASSERT_TRUE(static_cast<size_t>(span.size()) == v1.size());
  for (size_t i = 0; i < v1.size(); ++i) {
    ASSERT_TRUE(v1[i] == span[i]);
  }

  OrtValue ml_value2;
  vector<float> v2{3.f};
  CreateMLValue<float>(TestCPUExecutionProvider()->GetAllocator(0, OrtMemTypeDefault), {1}, v2, &ml_value2);
  io_binding->BindOutput("foo", ml_value2);
  ASSERT_TRUE(io_binding->GetOutputs().size() == 1);
  span = io_binding->GetOutputs()[0].Get<Tensor>().DataAsSpan<float>();
  ASSERT_TRUE(static_cast<size_t>(span.size()) == v2.size());
  for (size_t i = 0; i < v2.size(); ++i) {
    ASSERT_TRUE(v2[i] == span[i]);
  }
}

TEST(InferenceSessionTests, InvalidInputTypeOfTensorElement) {
  SessionOptions so;

  so.session_logid = "InferenceSessionTests.InvalidInputTypeOfTensorElement";

  InferenceSession session_object{so, &DefaultLoggingManager()};
  ASSERT_TRUE(session_object.Load(MODEL_URI).IsOK());
  ASSERT_TRUE(session_object.Initialize().IsOK());

  RunOptions run_options;
  run_options.run_tag = so.session_logid;

  // prepare inputs
  std::vector<int64_t> dims_mul_x = {3, 2};
  std::vector<int64_t> values_mul_x = {1, 2, 3, 4, 5, 6};
  OrtValue ml_value;
  CreateMLValue<int64_t>(TestCPUExecutionProvider()->GetAllocator(0, OrtMemTypeDefault), dims_mul_x, values_mul_x,
                         &ml_value);
  NameMLValMap feeds;
  feeds.insert(std::make_pair("X", ml_value));

  // prepare outputs
  std::vector<std::string> output_names;
  output_names.push_back("Y");
  std::vector<OrtValue> fetches;

  // prepare expected inputs and outputs
  std::vector<int64_t> expected_dims_mul_y = {3, 2};
  std::vector<float> expected_values_mul_y = {1.0f, 4.0f, 9.0f, 16.0f, 25.0f, 36.0f};

  // Now run
  common::Status st = session_object.Run(run_options, feeds, output_names, &fetches);
  if (!st.IsOK()) {
    std::cout << "Run returned status: " << st.ErrorMessage() << std::endl;
  }
  ASSERT_TRUE(!st.IsOK());
}

#ifdef USE_CUDA

TEST(InferenceSessionTests, TestBindCuda) {
  TestBindHelper("TestBindCuda",
                 kCudaExecutionProvider,
                 kCudaExecutionProvider,
                 false /* don't preallocate output */);
}

TEST(InferenceSessionTests, TestBindCudaPreallocateOutputOnCuda) {
  TestBindHelper("TestBindCudaPreallocateOutputOnCuda",
                 kCudaExecutionProvider,
                 kCudaExecutionProvider,
                 true /* preallocate output on GPU */,
                 kCudaExecutionProvider);
}

TEST(InferenceSessionTests, TestBindCudaPreallocateOutputOnCpu) {
  TestBindHelper("TestBindCudaPreallocateOutputOnCpu",
                 kCudaExecutionProvider,
                 kCudaExecutionProvider,
                 true /* preallocate output on CPU */,
                 kCpuExecutionProvider);
}

TEST(InferenceSessionTests, TestBindCudaPreallocateOutputOnCpu2) {
  TestBindHelper("TestBindCudaPreallocateOutputOnCpu2",
                 kCudaExecutionProvider,
                 kCpuExecutionProvider,
                 true /* preallocate output on CPU */,
                 kCpuExecutionProvider);
}

#endif

TEST(InferenceSessionTests, ModelWithoutOpset) {
  SessionOptions so;

  so.session_logid = "InferenceSessionTests.ModelWithoutOpset";

  InferenceSession session_object{so, &DefaultLoggingManager()};
  Status retval = session_object.Load(MODEL_URI_NO_OPSET);
  ASSERT_FALSE(retval.IsOK());
  if (!retval.IsOK()) {
    ASSERT_TRUE(retval.ErrorMessage().find("Missing opset in the model") != std::string::npos);
  }
}

static common::Status RunOptionalInputTest(bool add_required_input,
                                           bool add_optional_input,
                                           bool add_invalid_input,
                                           int model_ir_version) {
  SessionOptions so;
  so.session_logid = "RunOptionalInputTest";

  InferenceSession session_object{so, &DefaultLoggingManager()};
  Status status;
  std::string model_path = "testdata/optional_inputs_ir" + std::to_string(model_ir_version) + ".onnx";

  ORT_RETURN_IF_ERROR(session_object.Load(model_path));
  ORT_RETURN_IF_ERROR(session_object.Initialize());

  RunOptions run_options;
  run_options.run_tag = so.session_logid;

  // prepare inputs
  std::vector<int64_t> dims = {1};
  std::vector<float> required_input_val = {1.f};
  std::vector<float> other_required_input_val = {0.f};
  std::vector<float> optional_input_val = {10.f};  // override initializer value of 1
  std::vector<float> unknown_input_val = {20.f};

  OrtValue required_input_mlvalue;
  CreateMLValue<float>(TestCPUExecutionProvider()->GetAllocator(0, OrtMemTypeDefault),
                       dims, required_input_val, &required_input_mlvalue);

  OrtValue other_required_input_mlvalue;
  CreateMLValue<float>(TestCPUExecutionProvider()->GetAllocator(0, OrtMemTypeDefault),
                       dims, other_required_input_val, &other_required_input_mlvalue);

  OrtValue optional_input_mlvalue;
  CreateMLValue<float>(TestCPUExecutionProvider()->GetAllocator(0, OrtMemTypeDefault),
                       dims, optional_input_val, &optional_input_mlvalue);

  OrtValue unknown_input_mlvalue;
  CreateMLValue<float>(TestCPUExecutionProvider()->GetAllocator(0, OrtMemTypeDefault),
                       dims, unknown_input_val, &unknown_input_mlvalue);

  NameMLValMap feeds;

  if (add_required_input)
    feeds.insert(std::make_pair("required_input", required_input_mlvalue));

  // always add this one
  feeds.insert(std::make_pair("other_required_input", other_required_input_mlvalue));

  if (add_optional_input)
    feeds.insert(std::make_pair("optional_input", optional_input_mlvalue));

  if (add_invalid_input)
    feeds.insert(std::make_pair("unknown_input", unknown_input_mlvalue));

  // prepare outputs
  std::vector<std::string> output_names;
  output_names.push_back("add_output");
  std::vector<OrtValue> fetches;

  float expected_value = required_input_val[0];
  expected_value += add_optional_input ? optional_input_val[0] : 1.f;

  status = session_object.Run(run_options, feeds, output_names, &fetches);

  if (status.IsOK()) {
    OrtValue& output = fetches.front();
    const auto& tensor = output.Get<Tensor>();
    float output_value = *tensor.Data<float>();
    if (output_value != expected_value) {
      status = ORT_MAKE_STATUS(ONNXRUNTIME, FAIL, "Output of ", output_value, " != ", expected_value);
    }
  }

  return status;
}

// test the change in handling of graph inputs that match initializers between IR version 3 and 4
// in V3 disallow overriding an initializer via the feeds
// for V4 allow it
TEST(InferenceSessionTests, TestOptionalInputs) {
  std::vector<int> ir_versions{3, 4};
  for (auto version : ir_versions) {
    // required input only
    auto status = RunOptionalInputTest(true, false, false, version);
    ASSERT_TRUE(status.IsOK()) << status.ErrorMessage();

    // required and optional input
    status = RunOptionalInputTest(true, true, false, version);
    if (version == 3) {
      ASSERT_FALSE(status.IsOK()) << status.ErrorMessage();
    } else {
      ASSERT_TRUE(status.IsOK()) << status.ErrorMessage();
    }
    // required, optional and invalid input
    status = RunOptionalInputTest(true, true, true, version);
    ASSERT_FALSE(status.IsOK());
    EXPECT_THAT(status.ErrorMessage(), testing::HasSubstr("Invalid Feed Input Name"));

    // missing required
    status = RunOptionalInputTest(false, true, false, version);
    ASSERT_FALSE(status.IsOK());
    if (version == 3) {
      EXPECT_THAT(status.ErrorMessage(), testing::HasSubstr("Invalid Feed Input Name"));
    } else {
      EXPECT_THAT(status.ErrorMessage(), testing::HasSubstr("Missing Input:"));
    }
  }
}

TEST(ExecutionProviderTest, FunctionTest) {
  onnxruntime::Model model("graph_1");
  auto& graph = model.MainGraph();
  std::vector<onnxruntime::NodeArg*> inputs;
  std::vector<onnxruntime::NodeArg*> outputs;

  // FLOAT tensor.
  ONNX_NAMESPACE::TypeProto float_tensor;
  float_tensor.mutable_tensor_type()->set_elem_type(ONNX_NAMESPACE::TensorProto_DataType_FLOAT);
  float_tensor.mutable_tensor_type()->mutable_shape()->add_dim()->set_dim_value(3);
  float_tensor.mutable_tensor_type()->mutable_shape()->add_dim()->set_dim_value(2);

  auto& input_arg_1 = graph.GetOrCreateNodeArg("X", &float_tensor);
  auto& input_arg_2 = graph.GetOrCreateNodeArg("Y", &float_tensor);
  inputs.push_back(&input_arg_1);
  inputs.push_back(&input_arg_2);
  auto& output_arg = graph.GetOrCreateNodeArg("node_1_out_1", &float_tensor);
  outputs.push_back(&output_arg);
  graph.AddNode("node_1", "Add", "node 1.", inputs, outputs);

  auto& input_arg_3 = graph.GetOrCreateNodeArg("Z", &float_tensor);
  inputs.clear();
  inputs.push_back(&output_arg);
  inputs.push_back(&input_arg_3);
  auto& output_arg_2 = graph.GetOrCreateNodeArg("M", &float_tensor);
  outputs.clear();
  outputs.push_back(&output_arg_2);
  graph.AddNode("node_2", "Add", "node 2.", inputs, outputs);

  auto status = graph.Resolve();
  ASSERT_TRUE(status.IsOK());
  std::string model_file_name = "execution_provider_test_graph.onnx";
  status = onnxruntime::Model::Save(model, model_file_name);

  SessionOptions so;
  so.session_logid = "ExecutionProviderTest.FunctionTest";
  InferenceSession session_object{so};
  status = session_object.Load(model_file_name);
  ASSERT_TRUE(status.IsOK());
  status = session_object.Initialize();
  ASSERT_TRUE(status.IsOK());

  RunOptions run_options;
  run_options.run_tag = so.session_logid;

  CPUExecutionProviderInfo epi;
  auto testCPUExecutionProvider = onnxruntime::make_unique<::onnxruntime::CPUExecutionProvider>(epi);

  std::vector<int64_t> dims_mul_x = {3, 2};
  std::vector<float> values_mul_x = {1.0f, 2.0f, 3.0f, 4.0f, 5.0f, 6.0f};
  OrtValue ml_value_x;
  CreateMLValue<float>(testCPUExecutionProvider->GetAllocator(0, OrtMemTypeDefault), dims_mul_x, values_mul_x, &ml_value_x);
  OrtValue ml_value_y;
  CreateMLValue<float>(testCPUExecutionProvider->GetAllocator(0, OrtMemTypeDefault), dims_mul_x, values_mul_x, &ml_value_y);
  OrtValue ml_value_z;
  CreateMLValue<float>(testCPUExecutionProvider->GetAllocator(0, OrtMemTypeDefault), dims_mul_x, values_mul_x, &ml_value_z);
  NameMLValMap feeds;
  feeds.insert(std::make_pair("X", ml_value_x));
  feeds.insert(std::make_pair("Y", ml_value_y));
  feeds.insert(std::make_pair("Z", ml_value_z));

  // prepare outputs
  std::vector<std::string> output_names;
  output_names.push_back("M");
  std::vector<OrtValue> fetches;

  // prepare expected inputs and outputs
  std::vector<int64_t> expected_dims_mul_m = {3, 2};
  std::vector<float> expected_values_mul_m = {3.0f, 6.0f, 9.0f, 12.0f, 15.0f, 18.0f};

  // Now run
  status = session_object.Run(run_options, feeds, output_names, &fetches);
  ASSERT_TRUE(status.IsOK());
  VerifyOutputs(fetches, expected_dims_mul_m, expected_values_mul_m);

  InferenceSession session_object_2{so};
  session_object_2.RegisterExecutionProvider(std::move(testCPUExecutionProvider));
  session_object_2.RegisterExecutionProvider(onnxruntime::make_unique<::onnxruntime::FuseExecutionProvider>());
  status = session_object_2.Load(model_file_name);
  ASSERT_TRUE(status.IsOK());
  status = session_object_2.Initialize();
  ASSERT_TRUE(status.IsOK());
  status = session_object_2.Run(run_options, feeds, output_names, &fetches);
  ASSERT_TRUE(status.IsOK());
  VerifyOutputs(fetches, expected_dims_mul_m, expected_values_mul_m);
}

TEST(ExecutionProviderTest, FunctionInlineTest) {
  onnxruntime::Model model("graph_1");

  ONNX_NAMESPACE::FunctionProto fc_proto;
  fc_proto.set_name("FC");
  fc_proto.set_doc_string("this is a full connection function.");
  fc_proto.set_since_version(7);
  fc_proto.add_input("w");
  fc_proto.add_input("x");
  fc_proto.add_input("b");
  fc_proto.add_output("y");
  NodeProto* node0 = fc_proto.add_node();
  node0->set_name("node0");
  node0->set_domain("");
  node0->set_doc_string("This is a matmul testing node ");
  node0->set_op_type("MatMul");
  node0->add_input("w");
  node0->add_input("x");
  node0->add_output("y_1");
  NodeProto* node1 = fc_proto.add_node();
  node1->set_name("node1");
  node1->set_domain("");
  node1->set_doc_string("This is a add testing node ");
  node1->set_op_type("Add");
  node1->add_input("y_1");
  node1->add_input("b");
  node1->add_output("y");
  model.AddFunction(fc_proto);

  auto& graph = model.MainGraph();
  std::vector<onnxruntime::NodeArg*> inputs;
  std::vector<onnxruntime::NodeArg*> outputs;

  // FLOAT tensor.
  ONNX_NAMESPACE::TypeProto float_tensor;
  float_tensor.mutable_tensor_type()->set_elem_type(ONNX_NAMESPACE::TensorProto_DataType_FLOAT);
  float_tensor.mutable_tensor_type()->mutable_shape()->add_dim()->set_dim_value(2);
  float_tensor.mutable_tensor_type()->mutable_shape()->add_dim()->set_dim_value(2);

  auto& input_arg_1 = graph.GetOrCreateNodeArg("X", &float_tensor);
  auto& input_arg_2 = graph.GetOrCreateNodeArg("Y", &float_tensor);
  auto& input_arg_3 = graph.GetOrCreateNodeArg("Z", &float_tensor);
  inputs.push_back(&input_arg_1);
  inputs.push_back(&input_arg_2);
  inputs.push_back(&input_arg_3);
  auto& output_arg = graph.GetOrCreateNodeArg("M", &float_tensor);
  outputs.push_back(&output_arg);
  graph.AddNode("node_1", "FC", "node 1.", inputs, outputs);

  auto status = graph.Resolve();
  ASSERT_TRUE(status.IsOK());
  std::string model_file_name = "inline_test_graph.onnx";
  status = onnxruntime::Model::Save(model, model_file_name);

  SessionOptions so;
  so.session_logid = "ExecutionProviderTest.FunctionInlineTest";
  InferenceSession session_object{so};
  status = session_object.Load(model_file_name);
  ASSERT_TRUE(status.IsOK());
  status = session_object.Initialize();
  ASSERT_TRUE(status.IsOK());

  RunOptions run_options;
  run_options.run_tag = so.session_logid;

  std::vector<int64_t> dims_mul_x = {2, 2};
  std::vector<float> values_mul_x = {1.0f, 2.0f, 3.0f, 4.0f};
  OrtValue ml_value_x;
  CreateMLValue<float>(TestCPUExecutionProvider()->GetAllocator(0, OrtMemTypeDefault), dims_mul_x, values_mul_x,
                       &ml_value_x);
  OrtValue ml_value_y;
  CreateMLValue<float>(TestCPUExecutionProvider()->GetAllocator(0, OrtMemTypeDefault), dims_mul_x, values_mul_x,
                       &ml_value_y);
  OrtValue ml_value_z;
  CreateMLValue<float>(TestCPUExecutionProvider()->GetAllocator(0, OrtMemTypeDefault), dims_mul_x, values_mul_x,
                       &ml_value_z);
  NameMLValMap feeds;
  feeds.insert(std::make_pair("X", ml_value_x));
  feeds.insert(std::make_pair("Y", ml_value_y));
  feeds.insert(std::make_pair("Z", ml_value_z));

  // prepare outputs
  std::vector<std::string> output_names;
  output_names.push_back("M");
  std::vector<OrtValue> fetches;

  // prepare expected inputs and outputs
  std::vector<int64_t> expected_dims_mul_m = {2, 2};
  std::vector<float> expected_values_mul_m = {8.0f, 12.0f, 18.0f, 26.0f};

  // Now run
  status = session_object.Run(run_options, feeds, output_names, &fetches);
  ASSERT_TRUE(status.IsOK());
  VerifyOutputs(fetches, expected_dims_mul_m, expected_values_mul_m);
}

TEST(InferenceSessionTests, TestTruncatedSequence) {
  // model/data generated by <repo>/onnxruntime/test/testdata/CNTK/gen.py GenScan()
  // Manually updated to have IR version of 4.
  static const std::string LSTM_MODEL_URI = "testdata/scan_1.onnx";
  // This model is a 4x forward LSTM. Parse it to find out mapping between init_state input/output
  ONNX_NAMESPACE::ModelProto model_proto;
  int model_fd;
  auto status = Env::Default().FileOpenRd(LSTM_MODEL_URI, model_fd);
  ASSERT_TRUE(status.IsOK());
  google::protobuf::io::FileInputStream f(model_fd);
  f.SetCloseOnDelete(true);
  ASSERT_TRUE(model_proto.ParseFromZeroCopyStream(&f));
  GraphProto& graph_proto = *model_proto.mutable_graph();

  auto find_attr = [&](const NodeProto& node, const std::string& attr_name) -> const AttributeProto* {
    for (int i = 0; i < node.attribute_size(); ++i) {
      auto& attr = node.attribute(i);
      if (attr.name() == attr_name)
        return &attr;
    }
    return nullptr;
  };

  std::unordered_map<std::string, std::string> init_state_map;
  for (int i_node = 0; i_node < graph_proto.node_size(); ++i_node) {
    auto& node = *graph_proto.mutable_node(i_node);
    if (node.op_type() == "Scan") {
      // only works in forward, and do not allow bidirection
      auto attr_directions = find_attr(node, "scan_input_directions");
      if (attr_directions != nullptr) {
        ASSERT_TRUE(attr_directions->ints_size() == 1);

        if (attr_directions->ints(0) == 1)
          continue;  // skip backward Scan
      }

      // input 0 is optional sequence length, 1..N are for initial states
      // and N+1..N+num_scan_inputs are actual inputs
      // output 0..N-1 are for output states, and N.. are actual outputs
      auto attr_num_scan_inputs = find_attr(node, "num_scan_inputs");
      ASSERT_TRUE(attr_num_scan_inputs != nullptr);
      int num_scan_inputs = gsl::narrow_cast<int>(attr_num_scan_inputs->i());
      ASSERT_TRUE(node.input_size() - num_scan_inputs < node.output_size());
      for (int i = 0; i < node.input_size() - num_scan_inputs; ++i) {
        init_state_map.insert(std::make_pair(node.output(i), node.input(i)));
      }
    }
  }

  // now run the truncated model
  SessionOptions so;
  InferenceSession session_object(so);
  ASSERT_TRUE(session_object.Load(LSTM_MODEL_URI).IsOK());
  ASSERT_TRUE(session_object.Initialize().IsOK());

  RunOptions run_options;
  run_options.run_tag = "one session/one tag";

  std::vector<int64_t> X_dims = {5, 1, 3};
  std::vector<float> X = {0.5488135f, 0.71518934f, 0.60276335f,
                          0.5448832f, 0.4236548f, 0.6458941f,
                          0.4375872f, 0.891773f, 0.96366274f,
                          0.3834415f, 0.79172504f, 0.5288949f,
                          0.56804454f, 0.92559665f, 0.07103606f};

  std::vector<int64_t> Y_dims = {5, 1, 2};
  std::vector<float> Y_data = {-1.1730184e-04f, -3.1204990e-04f,
                               -2.9978977e-04f, -1.0602647e-03f,
                               -3.8115133e-04f, -2.0684483e-03f,
                               -2.5120965e-04f, -2.9920202e-03f,
                               3.0980256e-05f, -3.5933927e-03f};

  OrtValue ml_value;
  CreateMLValue<float>(TestCPUExecutionProvider()->GetAllocator(0, OrtMemTypeDefault), X_dims, X, &ml_value);

  std::string input_name = "Input13165";
  NameMLValMap feeds = {{input_name, ml_value}};

  // prepare outputs for whole sequence
  std::string final_output_name = "";
  int final_output_index = -1;
  for (int i = 0; i < graph_proto.output_size(); ++i) {
    if (init_state_map.find(graph_proto.output(i).name()) == init_state_map.end()) {
      ASSERT_TRUE(final_output_name.empty());
      final_output_name = graph_proto.output(i).name();
      final_output_index = i;
    }
  }

  std::vector<std::string> output_names = {final_output_name};
  std::vector<OrtValue> fetches;

  // Now run the full sequence
  common::Status st = session_object.Run(run_options, feeds, output_names, &fetches);
  if (!st.IsOK()) {
    std::cout << "Run returned status: " << st.ErrorMessage() << std::endl;
  }
  ASSERT_TRUE(st.IsOK());
  ASSERT_EQ(1, fetches.size());
  auto& rtensor = fetches.front().Get<Tensor>();
  TensorShape expected_shape(Y_dims);
  ASSERT_EQ(expected_shape, rtensor.Shape());
  for (size_t i = 0; i < Y_data.size(); ++i)
    EXPECT_NEAR(Y_data[i], rtensor.template Data<float>()[i], FLT_EPSILON);

  // run truncated sequence
  output_names.clear();
  for (int i = 0; i < graph_proto.output_size(); ++i) {
    output_names.push_back(graph_proto.output(i).name());
  }
  fetches.clear();

  std::vector<int> truncated_lengths = {2, 2, 1};              // sums to non-truncated length
  auto seq_stride = TensorShape(X_dims).SizeFromDimension(1);  // sequence is the first dimension of input shape
  int seq_start = 0;
  for (auto truncated_len : truncated_lengths) {
    std::vector<int64_t> truncated_input_dims = X_dims;
    truncated_input_dims[0] = truncated_len;
    OrtValue truncated_ml_value;
    std::vector<float> truncated_input(X.begin() + seq_start * seq_stride, X.begin() + (seq_start + truncated_len) * seq_stride);
    CreateMLValue<float>(TestCPUExecutionProvider()->GetAllocator(0, OrtMemTypeDefault), truncated_input_dims, truncated_input, &truncated_ml_value);
    NameMLValMap truncated_feeds = {{input_name, truncated_ml_value}};
    if (seq_start > 0) {
      // continue from truncated sequence
      ASSERT_TRUE(fetches.size() == output_names.size());
      for (size_t i_output = 0; i_output < output_names.size(); ++i_output) {
        auto iter = init_state_map.find(output_names[i_output]);
        if (iter != init_state_map.end())
          truncated_feeds.insert(std::make_pair(iter->second, fetches[i_output]));
      }
    }
    std::vector<OrtValue> truncated_fetches;
    st = session_object.Run(run_options, truncated_feeds, output_names, &truncated_fetches);
    if (!st.IsOK()) {
      std::cout << "Run returned status: " << st.ErrorMessage() << std::endl;
    }
    ASSERT_TRUE(st.IsOK());

    // check truncated output
    auto& truncated_rtensor = truncated_fetches[final_output_index].Get<Tensor>();
    std::vector<int64_t> truncated_output_dims = Y_dims;
    truncated_output_dims[0] = truncated_len;
    TensorShape truncated_shape(truncated_output_dims);
    ASSERT_EQ(truncated_shape, truncated_rtensor.Shape());
    auto seq_output_stride = truncated_shape.SizeFromDimension(1);
    for (int i = 0; i < truncated_shape.Size(); ++i)
      EXPECT_NEAR(Y_data[i + seq_start * seq_output_stride], truncated_rtensor.template Data<float>()[i], FLT_EPSILON);

    // prepare for next truncated input
    fetches = truncated_fetches;
    seq_start += truncated_len;
  }
}

// create the feeds and fetches using the dummy allocator so that we have to copy to CPU to execute, and from
// CPU to return in utils::ExecuteGraph. Call InferenceSession::Run twice to test the caching of the copy logic.
TEST(InferenceSessionTests, TestCopyToFromDevices) {
  SessionOptions so;
  so.session_logid = "InferenceSessionTests.TestCopyToFromDevices";
  InferenceSession session_object{so, &DefaultLoggingManager()};

  ASSERT_TRUE(session_object.Load(MODEL_URI).IsOK());
  ASSERT_TRUE(session_object.Initialize().IsOK());

  auto dummy_provider = onnxruntime::make_unique<DummyExecutionProvider>();
  auto* p_dummy_provider = dummy_provider.get();
  session_object.RegisterExecutionProvider(std::move(dummy_provider));

  // prepare inputs
  std::vector<int64_t> dims_mul_x = {3, 2};
  std::vector<float> values_mul_x = {1.0f, 2.0f, 3.0f, 4.0f, 5.0f, 6.0f};
  OrtValue ml_value;
  CreateMLValue<float>(p_dummy_provider->GetAllocator(0, OrtMemTypeDefault), dims_mul_x, values_mul_x,
                       &ml_value);

  std::vector<std::string> feed_names;
  std::vector<OrtValue> feeds;
  feed_names.push_back("X");
  feeds.push_back(ml_value);

  // prepare expected inputs and outputs
  std::vector<int64_t> expected_dims_mul_y = {3, 2};
  std::vector<float> expected_values_mul_y = {1.0f, 4.0f, 9.0f, 16.0f, 25.0f, 36.0f};

  auto run_test = [&](int run_num) {
    // prepare outputs
    std::vector<std::string> output_names;
    std::vector<OrtValue> fetches;
    output_names.push_back("Y");

    fetches.resize(output_names.size());
    for (auto& elem : fetches) {
      CreateMLValue<float>(p_dummy_provider->GetAllocator(0, OrtMemTypeDefault), dims_mul_x, values_mul_x,
                           &elem);
    }

    // Now run
    RunOptions run_options;
    run_options.run_tag = "run:" + std::to_string(run_num);

    common::Status st = session_object.Run(run_options, feed_names, feeds, output_names, &fetches);
    ASSERT_TRUE(st.IsOK()) << st.ErrorMessage();

    VerifyOutputs(fetches, expected_dims_mul_y, expected_values_mul_y);
  };

  int run_number = 0;
  run_test(run_number++);
  run_test(run_number++);
}

// This test validates the RegisterTransformer API
// It creates and registers a dummy transformer and after session initialize
// validates that this transformer was called regardless of the graph optimization level set.
TEST(InferenceSessionTests, TestRegisterTransformers) {
  string model_uri = "testdata/transform/fusion/fuse-conv-bn-mul-add-unsqueeze.onnx";

  for (int i = static_cast<int>(TransformerLevel::Default); i < static_cast<int>(TransformerLevel::MaxTransformerLevel); i++) {
    SessionOptions so;
    so.session_logid = "InferenceSessionTests.TestL1AndL2Transformers";
    so.graph_optimization_level = static_cast<TransformerLevel>(i);
    InferenceSession session_object{so, &DefaultLoggingManager()};

    // Create and register dummy graph transformer
    auto dummy_transformer_unique_ptr = onnxruntime::make_unique<DummyGraphTransformer>("DummyTransformer");
    const auto* dummy_transformer = dummy_transformer_unique_ptr.get();
    session_object.RegisterGraphTransformer(std::move(dummy_transformer_unique_ptr));

    session_object.Load(model_uri);
    ASSERT_TRUE(session_object.Initialize().IsOK());

    // Validate transformer was called after Session.Initialize
    ASSERT_TRUE(dummy_transformer->IsTransformerInvoked());
  }
}

// This test validates session initialize is successful when all the pre-defined
// L1 and L2 transformers are enabled.
TEST(InferenceSessionTests, TestL1AndL2Transformers) {
  // Models which cover all transformers.
  std::vector<std::string> test_model_uris = {"testdata/transform/fusion/fuse-conv-bn-mul-add-unsqueeze.onnx",
                                              "testdata/transform/abs-id-max.onnx",
                                              "testdata/transform/slice-elim.onnx",
                                              "testdata/transform/matmul_add_fusion/2Input/model.onnx",
                                              "testdata/transform/matmul_add_fusion/3Input/gemm_relu.onnx",
                                              "testdata/transform/fusion/fuse-conv-bn-add-mul-float16.onnx"};

  for (const auto& model_uri : test_model_uris) {
    SessionOptions so;
    so.session_logid = "InferenceSessionTests.TestL1AndL2Transformers";
    so.graph_optimization_level = TransformerLevel::Level2;
    InferenceSession session_object{so, &DefaultLoggingManager()};
    ASSERT_TRUE(session_object.Load(model_uri).IsOK());
    ASSERT_TRUE(session_object.Initialize().IsOK());
  }
}

#ifdef USE_CUDA

TEST(InferenceSessionTests, TestParallelExecutionWithCudaProvider) {
  string model_uri = "testdata/transform/fusion/fuse-conv-bn-mul-add-unsqueeze.onnx";

  SessionOptions so;
  so.enable_sequential_execution = false;
  so.session_logid = "InferenceSessionTests.TestParallelExecutionWithCudaProvider";
  InferenceSession session_object{so};

  CUDAExecutionProviderInfo epi;
  epi.device_id = 0;
  EXPECT_TRUE(session_object.RegisterExecutionProvider(onnxruntime::make_unique<CUDAExecutionProvider>(epi)).IsOK());

  ASSERT_TRUE(session_object.Load(model_uri).IsOK());

  auto status = session_object.Initialize();

  ASSERT_TRUE(!status.IsOK());
}

#endif

}  // namespace test
}  // namespace onnxruntime<|MERGE_RESOLUTION|>--- conflicted
+++ resolved
@@ -122,7 +122,8 @@
 class InferenceSessionGetGraphWrapper : public InferenceSession {
  public:
   explicit InferenceSessionGetGraphWrapper(const SessionOptions& session_options,
-                                           logging::LoggingManager* logging_manager) : InferenceSession(session_options, logging_manager) {
+                                           logging::LoggingManager* logging_manager)
+    : InferenceSession(session_options, logging_manager) {
   }
 
   const Graph& GetGraph() {
@@ -523,14 +524,8 @@
   // is around our pointer stays valid.
   auto capturing_sink = new CapturingSink();
 
-<<<<<<< HEAD
-  auto logging_manager = std::make_unique<logging::LoggingManager>(
+  auto logging_manager = onnxruntime::make_unique<logging::LoggingManager>(
       std::unique_ptr<ISink>(capturing_sink), logging::Severity::kVERBOSE, false);
-=======
-  auto logging_manager = onnxruntime::make_unique<logging::LoggingManager>(
-      std::unique_ptr<ISink>(capturing_sink), logging::Severity::kVERBOSE, false,
-      LoggingManager::InstanceType::Temporal);
->>>>>>> 4bb6385d
 
   InferenceSession session_object{so, logging_manager.get()};
   ASSERT_TRUE(session_object.Load(MODEL_URI).IsOK());
