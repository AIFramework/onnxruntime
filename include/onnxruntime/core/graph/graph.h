--- conflicted
+++ resolved
@@ -95,7 +95,6 @@
   /** Gets the domain of the OperatorSet that specifies the operator returned by #OpType. */
   const std::string& Domain() const noexcept { return domain_; }
 
-<<<<<<< HEAD
   /** Gets the Node's exection priority. 
   @remarks Lower value means higher priority  */
   int Priority() const noexcept;
@@ -104,17 +103,11 @@
   @remarks Lower value means higher priority  */
   void SetPriority(int priority) noexcept;
 
-  /** Gets the Node's OpSchema.
-  @remarks The graph containing this node must be resolved, otherwise nullptr will be returned. */
-  const ONNX_NAMESPACE::OpSchema* Op() const noexcept;
-=======
   /** Gets the node description. */
   const std::string& Description() const noexcept { return description_; }
->>>>>>> e0b49844
 
   /** Gets the Node's Node::Type. */
   Node::Type NodeType() const noexcept { return node_type_; }
-
   /** Gets the opset version that the Node's operator was first defined in.
   @returns Opset version. If -1 the Node's operator has not been set.
   @remarks Prefer over Op()->SinceVersion() as Op() is disabled in a minimal build
@@ -519,16 +512,13 @@
 #if !defined(ORT_MINIMAL_BUILD)
   // OperatorSchema that <*this> node refers to.
   const ONNX_NAMESPACE::OpSchema* op_ = nullptr;
-<<<<<<< HEAD
+#endif
 
   // Execution priority, lower value for higher priority
   int priority_ = 0;
-=======
-#endif
 
   // set from op_->SinceVersion() or via deserialization when OpSchema is not available
   int since_version_ = -1;
->>>>>>> e0b49844
 
   Node::Type node_type_ = Node::Type::Primitive;
 
